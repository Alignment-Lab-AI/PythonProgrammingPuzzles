--- conflicted
+++ resolved
@@ -1,14 +1,8 @@
 # Python Programming Puzzles (P3)
 
-<<<<<<< HEAD
-This repo contains a dataset of python programming puzzles which can be used to teach and evaluate
+This repo contains a dataset of Python programming puzzles which can be used to teach and evaluate
 an AI's programming proficiency. We hope this dataset will **grow rapidly**, and it is already diverse in 
 terms of problem difficulty, domain, 
-=======
-This repo contains a dataset of Python programming puzzles which can be used to teach and evaluate
-an AI's programming proficiency. We hope this dataset with **grow rapidly**, and it is already diverse in 
-terms of problem difficult, domain, 
->>>>>>> d3790e65
 and algorithmic tools needed to solve the problems. Please
 [propose a new puzzle](../../issues/new?assignees=akalai&labels=New-puzzle&template=new-puzzle.md&title=New+puzzle) 
  or [browse newly proposed puzzles](../../issues?q=is%3Aopen+is%3Aissue+label%3ANew-puzzle) 
